// This library was developed for use in my PhD thesis under supervision 
// of Professor Per F. Peterson. It is part of a thermal hydraulics
// library in Rust that is released under the GNU General Public License
// v 3.0. This is partly due to the fact that some of the libraries 
// inherit from GeN-Foam and OpenFOAM, both licensed under GNU General
// Public License v3.0.
//
// As such, the entire library is released under GNU GPL v3.0. It is a strong 
// copyleft license which means you cannot use it in proprietary software.
//
//
// License
//    This file is part of fluid_mechanics_rust, a partial library of the
//    thermal hydraulics library written in rust meant to help with the
//    fluid mechanics aspects of the calculations
//     
//    Copyright (C) 2022-2023  Theodore Kay Chen Ong, Singapore Nuclear
//    Research and Safety Initiative, Per F. Peterson, University of 
//    California, Berkeley Thermal Hydraulics Laboratory
//
//    fluid_mechanics_rust is free software; you can redistribute it and/or modify it
//    under the terms of the GNU General Public License as published by the
//    Free Software Foundation; either version 2 of the License, or (at your
//    option) any later version.
//
//    fluid_mechanics_rust is distributed in the hope that it will be useful, but WITHOUT
//    ANY WARRANTY; without even the implied warranty of MERCHANTABILITY or
//    FITNESS FOR A PARTICULAR PURPOSE.  See the GNU General Public License
//    for more details.
//
//    This library is part of a thermal hydraulics library in rust
//    and contains some code copied from GeN-Foam, and OpenFOAM derivative.
//    This offering is not approved or endorsed by the OpenFOAM Foundation nor
//    OpenCFD Limited, producer and distributor of the OpenFOAM(R)software via
//    www.openfoam.com, and owner of the OPENFOAM(R) and OpenCFD(R) trademarks.
//    Nor is it endorsed by the authors and owners of GeN-Foam.
//
//    You should have received a copy of the GNU General Public License
//    along with this program.  If not, see <http://www.gnu.org/licenses/>.
//
// © All rights reserved. Theodore Kay Chen Ong,
// Singapore Nuclear Research and Safety Initiative,
// Per F. Peterson,
// University of California, Berkeley Thermal Hydraulics Laboratory
//
// Main author of the code: Theodore Kay Chen Ong, supervised by
// Professor Per F. Peterson
/// Contains structs or classes which
/// help you calculate pressure loss from mass 
/// flowrate and vice versa for pipes
/// with some fixed form losses
///
///
///
pub mod standard_pipe_calc;

/// Contains structs or classes which
/// help you calculate pressure loss from mass 
/// flowrate and vice versa for custom components
/// with custom friction factor and
/// form losses specified by the user
pub mod custom_component_calc;

/// Contains structs
pub mod error_traits;


/// This is a generic fluid component trait,
/// which specifies that fluid components in general
/// should have the following properties accessed
/// via get and set methods
///
/// ```rust
/// ```
///
pub mod fluid_component_trait;
pub use fluid_component_trait::*;


/// primitive tests and examples to use the FluidComponent 
/// Traits
pub mod tests_and_examples_simple;
pub use tests_and_examples_simple::*;


<<<<<<< HEAD

use uom::si::f64::*;
use uom::si::acceleration::meter_per_second_squared;

/// This is a generic fluid component trait,
/// which specifies that fluid components in general
/// should have the following properties accessed
/// via get and set methods
///
/// ```rust
/// ```
///
pub mod fluid_component_trait;
pub use fluid_component_trait::*;


/// primitive tests and examples to use the FluidComponent 
/// Traits
pub mod tests_and_examples_simple;
pub use tests_and_examples_simple::*;


=======
>>>>>>> 36635242
/// tests to show use of the traits in concurrency situations
/// with thread spawn and everything...
pub mod tests_and_examples_concurrency_multithreading;
pub use tests_and_examples_concurrency_multithreading::*;
<|MERGE_RESOLUTION|>--- conflicted
+++ resolved
@@ -83,31 +83,6 @@
 pub use tests_and_examples_simple::*;
 
 
-<<<<<<< HEAD
-
-use uom::si::f64::*;
-use uom::si::acceleration::meter_per_second_squared;
-
-/// This is a generic fluid component trait,
-/// which specifies that fluid components in general
-/// should have the following properties accessed
-/// via get and set methods
-///
-/// ```rust
-/// ```
-///
-pub mod fluid_component_trait;
-pub use fluid_component_trait::*;
-
-
-/// primitive tests and examples to use the FluidComponent 
-/// Traits
-pub mod tests_and_examples_simple;
-pub use tests_and_examples_simple::*;
-
-
-=======
->>>>>>> 36635242
 /// tests to show use of the traits in concurrency situations
 /// with thread spawn and everything...
 pub mod tests_and_examples_concurrency_multithreading;
