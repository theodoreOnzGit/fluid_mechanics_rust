[package]
name = "fluid_mechanics_rust"
version = "0.1.1"
edition = "2021"
license = "GPL-3.0"
description = "A Fluid Mechanics Library with useful traits and functions in Rust (part of a thermal hydraulics library)"
homepage = "https://github.com/theodoreOnzGit/fluid_mechanics_rust"
repository ="https://github.com/theodoreOnzGit/fluid_mechanics_rust"
readme = "README.md"
categories = ["science"]

# See more keys and their definitions at https://doc.rust-lang.org/cargo/reference/manifest.html

[dependencies]
approx = "0.5.1"
peroxide = "0.31.6"
roots = "0.0.8"
<<<<<<< HEAD
uom = { git = "https://github.com/iliekturtles/uom", version = "0.33.0" }
=======
uom = "0.34.0"
>>>>>>> 36635242

# library and binary key
[[bin]]
name = "fluid_mechanics_rust_bin"
path = "src/main.rs"

[lib]
name = "fluid_mechanics_rust"
path = "src/lib/lib.rs"<|MERGE_RESOLUTION|>--- conflicted
+++ resolved
@@ -15,11 +15,7 @@
 approx = "0.5.1"
 peroxide = "0.31.6"
 roots = "0.0.8"
-<<<<<<< HEAD
-uom = { git = "https://github.com/iliekturtles/uom", version = "0.33.0" }
-=======
 uom = "0.34.0"
->>>>>>> 36635242
 
 # library and binary key
 [[bin]]
